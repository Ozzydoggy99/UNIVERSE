{
  "name": "rest-express",
  "version": "1.0.0",
  "license": "MIT",
  "type": "module",
  "scripts": {
    "dev": "tsx watch server/index.ts",
    "dev:alt": "tsx watch server/alt-login-server.ts",
    "build": "vite build && esbuild server/index.ts --platform=node --packages=external --bundle --format=esm --outdir=dist",
    "start": "cross-env NODE_ENV=production node dist/index.js",
    "check": "tsc",
<<<<<<< HEAD
    "db:push": "drizzle-kit push",
    "ts": "ts-node",
    "ts-esm": "ts-node --loader ts-node/esm",
    "tsx-run": "tsx"
=======
    "db:push": "drizzle-kit push:sqlite",
    "db:generate": "drizzle-kit generate:sqlite",
    "db:migrate": "tsx server/db/migrate.ts",
    "db:studio": "drizzle-kit studio",
    "test:dropoff": "tsx server/test-dropoff-workflow.ts",
    "return-to-charger": "tsx server/test-return-to-charger.ts"
>>>>>>> 9e438993
  },
  "dependencies": {
    "@hello-pangea/dnd": "^18.0.1",
    "@hookform/resolvers": "^3.9.1",
    "@jridgewell/trace-mapping": "^0.3.25",
    "@neondatabase/serverless": "^0.10.4",
    "@paralleldrive/cuid2": "^2.2.2",
    "@radix-ui/react-accordion": "^1.2.1",
    "@radix-ui/react-alert-dialog": "^1.1.2",
    "@radix-ui/react-aspect-ratio": "^1.1.0",
    "@radix-ui/react-avatar": "^1.1.1",
    "@radix-ui/react-checkbox": "^1.1.2",
    "@radix-ui/react-collapsible": "^1.1.1",
    "@radix-ui/react-context-menu": "^2.2.2",
    "@radix-ui/react-dialog": "^1.1.2",
    "@radix-ui/react-dropdown-menu": "^2.1.2",
    "@radix-ui/react-hover-card": "^1.1.2",
    "@radix-ui/react-label": "^2.1.0",
    "@radix-ui/react-menubar": "^1.1.2",
    "@radix-ui/react-navigation-menu": "^1.2.1",
    "@radix-ui/react-popover": "^1.1.2",
    "@radix-ui/react-progress": "^1.1.0",
    "@radix-ui/react-radio-group": "^1.2.1",
    "@radix-ui/react-scroll-area": "^1.2.0",
    "@radix-ui/react-select": "^2.1.2",
    "@radix-ui/react-separator": "^1.1.0",
    "@radix-ui/react-slider": "^1.2.1",
    "@radix-ui/react-slot": "^1.1.0",
    "@radix-ui/react-switch": "^1.1.1",
    "@radix-ui/react-tabs": "^1.1.1",
    "@radix-ui/react-toast": "^1.2.2",
    "@radix-ui/react-toggle": "^1.1.0",
    "@radix-ui/react-toggle-group": "^1.1.0",
    "@radix-ui/react-tooltip": "^1.1.3",
    "@replit/vite-plugin-shadcn-theme-json": "^0.0.4",
    "@sinclair/typebox": "^0.33.20",
    "@tanstack/react-query": "^5.76.1",
    "@types/lodash": "^4.17.16",
    "@types/react-router-dom": "^5.3.3",
    "@types/uuid": "^10.0.0",
    "axios": "^1.9.0",
    "bcryptjs": "^2.4.3",
    "better-sqlite3": "^11.10.0",
    "class-variance-authority": "^0.7.0",
    "clsx": "^2.1.1",
    "cmdk": "^1.0.0",
    "connect-pg-simple": "^10.0.0",
    "connect-sqlite3": "^0.9.13",
    "cors": "^2.8.5",
    "date-fns": "^3.6.0",
    "dotenv": "^16.4.7",
    "drizzle-orm": "^0.39.1",
    "drizzle-zod": "^0.7.0",
    "embla-carousel-react": "^8.3.0",
    "express": "^4.21.2",
    "express-session": "^1.18.1",
    "framer-motion": "^11.13.1",
    "input-otp": "^1.2.4",
    "jmuxer": "^2.0.7",
    "lucide-react": "^0.453.0",
    "memorystore": "^1.6.7",
    "node-fetch": "^3.3.2",
    "openai": "^4.97.0",
    "passport": "^0.7.0",
    "passport-local": "^1.0.0",
    "phaser": "^3.88.2",
    "react": "^18.3.1",
    "react-day-picker": "^8.10.1",
    "react-dom": "^18.3.1",
    "react-hook-form": "^7.53.1",
    "react-icons": "^5.4.0",
    "react-resizable-panels": "^2.1.4",
    "react-router-dom": "^7.6.0",
    "recharts": "^2.13.0",
    "socket.io-client": "^4.8.1",
    "tailwind-merge": "^2.5.4",
    "tailwindcss-animate": "^1.0.7",
    "uuid": "^11.1.0",
    "vaul": "^1.1.0",
    "wouter": "^3.7.0",
    "ws": "^8.18.2",
    "zod": "^3.23.8",
    "zod-validation-error": "^3.4.0"
  },
  "devDependencies": {
    "@replit/vite-plugin-cartographer": "^0.0.11",
    "@replit/vite-plugin-runtime-error-modal": "^0.0.3",
    "@tailwindcss/typography": "^0.5.15",
    "@types/bcryptjs": "^2.4.6",
    "@types/connect-pg-simple": "^7.0.3",
    "@types/connect-sqlite3": "^0.9.4",
    "@types/cors": "^2.8.18",
    "@types/express": "^4.17.21",
    "@types/express-session": "^1.18.0",
    "@types/node": "^20.17.50",
    "@types/passport": "^1.0.16",
    "@types/passport-local": "^1.0.38",
    "@types/react": "^18.3.21",
    "@types/react-dom": "^18.3.7",
    "@types/ws": "^8.5.13",
    "@vitejs/plugin-react": "^4.3.2",
    "autoprefixer": "^10.4.20",
    "drizzle-kit": "^0.30.6",
    "esbuild": "^0.25.0",
    "postcss": "^8.4.47",
    "tailwindcss": "^3.4.14",
    "ts-node": "^10.9.2",
    "ts-node-dev": "^2.0.0",
    "tsx": "^4.19.1",
    "typescript": "^5.8.3",
    "vite": "^5.4.14"
  },
  "optionalDependencies": {
    "bufferutil": "^4.0.8"
  }
}<|MERGE_RESOLUTION|>--- conflicted
+++ resolved
@@ -9,19 +9,15 @@
     "build": "vite build && esbuild server/index.ts --platform=node --packages=external --bundle --format=esm --outdir=dist",
     "start": "cross-env NODE_ENV=production node dist/index.js",
     "check": "tsc",
-<<<<<<< HEAD
-    "db:push": "drizzle-kit push",
-    "ts": "ts-node",
-    "ts-esm": "ts-node --loader ts-node/esm",
-    "tsx-run": "tsx"
-=======
     "db:push": "drizzle-kit push:sqlite",
     "db:generate": "drizzle-kit generate:sqlite",
     "db:migrate": "tsx server/db/migrate.ts",
     "db:studio": "drizzle-kit studio",
+    "ts": "ts-node",
+    "ts-esm": "ts-node --loader ts-node/esm",
+    "tsx-run": "tsx",
     "test:dropoff": "tsx server/test-dropoff-workflow.ts",
     "return-to-charger": "tsx server/test-return-to-charger.ts"
->>>>>>> 9e438993
   },
   "dependencies": {
     "@hello-pangea/dnd": "^18.0.1",
